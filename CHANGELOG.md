--- conflicted
+++ resolved
@@ -6,29 +6,30 @@
 
 ## [Unreleased]
 ### Added
-- `Task::succeed` replaces the old `Task::new`. [#66]
+- `Task::succeed`, which replaces the old `Task::new`. [#66]
 - `Default` implementation for `ui::widget::slider::State`.
 - `Default`, `Clone`, `Copy`, `PartialEq`, and `Eq` implementations for
   `ui::widget::button::State`.
-<<<<<<< HEAD
-- `Transformation` can be constructed from and converted into `nalgebra::Matrix3`.
-=======
-- `Color::RED`, `Color::GREEN`, `Color::BLUE` constants.
-- `Color::from_rgb_u32`: Constructs a `Color` from `0xRRGGBB`.
->>>>>>> c8006570
+- Additional color constants: `Color::RED`, `Color::GREEN`, and `Color::BLUE`. [#77]
+- `Color::from_rgb_u32`, which allows to constructs a `Color` using an
+  hexadecimal literal (`0xRRGGBB`). [#77]
+- `From<nalgebra::Matrix3>` and `Into<nalgebra::Matrix3>` implementations for
+  `Transformation`. [#78]
 
 ### Changed
 - `Mesh::stroke` now takes an `f32` as `line_width` instead of a `u16`.
 - `Task::new` now supports a lazy operation that can fail. [#66]
 - Face culling has been disabled for Vulkan, Metal, D3D11, and D3D12 backends.
   In OpenGL, face culling was already disabled.
-- `Transformation::nonuniform_scale` now takes a `Vector`.
+- `Transformation::nonuniform_scale` now takes a `Vector`. [#78]
 
 ### Fixed
 - Incorrect buffer sizes in the `Mesh` pipeline. This caused vertices to entirely
   disappear when rendering big meshes, leading to a potential crash.
 
 [#66]: https://github.com/hecrj/coffee/pull/66
+[#77]: https://github.com/hecrj/coffee/pull/77
+[#78]: https://github.com/hecrj/coffee/pull/78
 
 
 ## [0.3.1] - 2019-06-20
