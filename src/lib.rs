--- conflicted
+++ resolved
@@ -87,302 +87,5 @@
 pub use game::Game;
 pub use input::Input;
 pub use result::{Error, Result};
-<<<<<<< HEAD
 pub use state::State;
-pub use timer::Timer;
-=======
-pub use timer::Timer;
-
-use graphics::window::{self, Window};
-
-/// The entrypoint of the engine. It describes your game logic.
-///
-/// Implementors of this trait should hold the game state.
-///
-/// Coffee forces you to decouple your game state from your view and input
-/// state. While this might seem limiting at first, it helps you to keep
-/// mutability at bay and forces you to think about the architecture of your
-/// game.
-///
-/// Ideally, your game state should be an opaque type with a meaningful API with
-/// clear boundaries. External code (like draw code or input code) should rely
-/// on this API to do its job.
-pub trait Game {
-    /// The view data of your game.
-    ///
-    /// This type should hold all the assets and state necessary to render your
-    /// game and UI.
-    type View;
-
-    /// The input data of your game.
-    ///
-    /// For instance, you could start by simply using a `HashSet` here to track
-    /// which keys are pressed at any given time.
-    type Input;
-
-    /// Defines how many times the [`update`] function should be called per
-    /// second.
-    ///
-    /// A common value is `60`.
-    ///
-    /// [`update`]: #tymethod.update
-    const TICKS_PER_SECOND: u16;
-
-    /// Defines the key that will be used to toggle the [`debug`] view. Set it to
-    /// `None` if you want to disable it.
-    ///
-    /// By default, it is set to `F12`.
-    ///
-    /// [`debug`]: #method.debug
-    const DEBUG_KEY: Option<input::KeyCode> = Some(input::KeyCode::F12);
-
-    /// Create your game here.
-    ///
-    /// You need to return your initial game state, view state, and input state.
-    ///
-    /// It is recommended to load your game assets right here. You can use
-    /// the [`load`] module to declaratively describe how to load your
-    /// assets and get a _consistent_ loading screen for free!
-    ///
-    /// [`load`]: load/index.html
-    fn new(
-        window: &mut graphics::Window,
-    ) -> Result<(Self, Self::View, Self::Input)>
-    where
-        Self: Sized;
-
-    /// Update your game state here.
-    ///
-    /// The [`TICKS_PER_SECOND`] constant defines how many times this function
-    /// will be called per second. This function may be called multiple times
-    /// per frame if it is necessary.
-    ///
-    /// Notice that you are also allowed to access view and window data. This
-    /// can be useful if your game state needs to know how much of the world is
-    /// visible.
-    ///
-    /// [`TICKS_PER_SECOND`]: #associatedconstant.TICKS_PER_SECOND
-    /// [`View`]: #associatedtype.View
-    fn update(&mut self, view: &Self::View, window: &Window);
-
-    /// Draw your game here.
-    ///
-    /// Check out the [`graphics`] module to learn more about rendering in
-    /// Coffee.
-    ///
-    /// This function will be called once per frame.
-    ///
-    /// [`graphics`]: graphics/index.html
-    /// [`update`]: #tymethod.update
-    fn draw(
-        &self,
-        view: &mut Self::View,
-        frame: &mut graphics::Frame,
-        timer: &Timer,
-    );
-
-    /// Process an input event and keep track of it in your [`Input`] type.
-    ///
-    /// This function may be called multiple times during event processing,
-    /// before [`interact`].
-    ///
-    /// By default, it does nothing.
-    ///
-    /// [`Input`]: #associatedtype.Input
-    /// [`interact`]: #method.interact
-    fn on_input(&self, _input: &mut Self::Input, _event: input::Event) {}
-
-    /// Handle a close request from the operating system to the game window.
-    ///
-    /// This function should return true to allow the game loop to end,
-    /// otherwise false.
-    ///
-    /// By default, it does nothing and returns true.
-    fn on_close_request(&self, _input: &mut Self::Input) -> bool {
-        true
-    }
-
-    /// Consume your [`Input`] to let users interact with your game.
-    ///
-    /// Right before an [`update`], input events will be processed and this
-    /// function will be called. This reduces latency when multiple updates need
-    /// to happen during a single frame.
-    ///
-    /// If no [`update`] is needed during a frame, it will still be called once,
-    /// right after processing input events and before drawing. This allows you
-    /// to keep your view updated every frame in order to offer a smooth user
-    /// experience independently of the [`TICKS_PER_SECOND`] setting.
-    ///
-    /// You can access the [`Window`]. For instance, you may want to toggle
-    /// fullscreen mode based on some input, or maybe access the [`Gpu`]
-    /// to prepare some assets before rendering.
-    ///
-    /// By default, it does nothing.
-    ///
-    /// [`Input`]: #associatedtype.Input
-    /// [`update`]: #tymethod.update
-    /// [`TICKS_PER_SECOND`]: #associatedconstant.TICKS_PER_SECOND
-    /// [`Window`]: graphics/struct.Window.html
-    /// [`Gpu`]: graphics/struct.Gpu.html
-    fn interact(
-        &mut self,
-        _input: &mut Self::Input,
-        _view: &mut Self::View,
-        _window: &mut graphics::Window,
-    ) {
-    }
-
-    /// Implement this function to display debug information.
-    ///
-    /// It is called after `draw` once per frame when debug has been toggled
-    /// using the [`DEBUG_KEY`]. Anything you draw here will be on top. Debug
-    /// code is only called when compiling with `debug_assertions` _or_ the
-    /// `debug` feature enabled.
-    ///
-    /// By default, it shows [`Debug`], which displays a brief summary about
-    /// game performance in the top left corner.
-    ///
-    /// [`DEBUG_KEY`]: #associatedconstant.DEBUG_KEY
-    /// [`Debug`]: struct.Debug.html
-    fn debug(
-        &self,
-        _input: &Self::Input,
-        _view: &Self::View,
-        window: &mut graphics::Window,
-        debug: &mut Debug,
-    ) {
-        debug.draw(&mut window.frame())
-    }
-
-    /// Runs the [`Game`] with the given [`WindowSettings`].
-    ///
-    /// [`Game`]: trait.Game.html
-    /// [`WindowSettings`]: graphics/struct.WindowSettings.html
-    fn run(window_settings: graphics::WindowSettings) -> Result<()>
-    where
-        Self: Sized,
-    {
-        // Set up window
-        let mut event_loop = window::EventLoop::new();
-        let window = &mut Window::new(window_settings, &event_loop)?;
-        let mut debug = Debug::new(window.gpu(), Self::TICKS_PER_SECOND);
-
-        // Load game
-        debug.loading_started();
-        let (game, view, input) = &mut Self::new(window)?;
-        debug.loading_finished();
-
-        // Game loop
-        let mut timer = Timer::new(Self::TICKS_PER_SECOND);
-        let mut alive = true;
-
-        fn process_events<G: Game>(
-            game: &mut G,
-            input: &mut G::Input,
-            view: &mut G::View,
-            debug: &mut Debug,
-            window: &mut Window,
-            event_loop: &mut window::EventLoop,
-            alive: &mut bool,
-        ) {
-            debug.interact_started();
-            event_loop.poll(|event| match event {
-                window::Event::Input(input_event) => {
-                    game.on_input(input, input_event);
-
-                    #[cfg(any(debug_assertions, feature = "debug"))]
-                    match input_event {
-                        input::Event::KeyboardInput {
-                            state: input::ButtonState::Released,
-                            key_code,
-                        } if Some(key_code) == G::DEBUG_KEY => {
-                            debug.toggle();
-                        }
-                        _ => {}
-                    }
-                }
-                window::Event::CursorMoved(logical_position) => {
-                    let position = logical_position.to_physical(window.dpi());
-
-                    game.on_input(
-                        input,
-                        input::Event::CursorMoved {
-                            x: position.x as f32,
-                            y: position.y as f32,
-                        },
-                    )
-                }
-                window::Event::Moved(logical_position) => {
-                    let position = logical_position.to_physical(window.dpi());
-
-                    game.on_input(
-                        input,
-                        input::Event::WindowMoved {
-                            x: position.x as f32,
-                            y: position.y as f32,
-                        },
-                    )
-                }
-                window::Event::CloseRequested => {
-                    if game.on_close_request(input) {
-                        *alive = false;
-                    }
-                }
-                window::Event::Resized(new_size) => {
-                    window.resize(new_size);
-                }
-            });
-            game.interact(input, view, window);
-            debug.interact_finished();
-        }
-
-        while alive {
-            debug.frame_started();
-            timer.update();
-
-            while timer.tick() {
-                process_events(
-                    game,
-                    input,
-                    view,
-                    &mut debug,
-                    window,
-                    &mut event_loop,
-                    &mut alive,
-                );
-
-                debug.update_started();
-                game.update(view, window);
-                debug.update_finished();
-            }
-
-            if !timer.has_ticked() {
-                process_events(
-                    game,
-                    input,
-                    view,
-                    &mut debug,
-                    window,
-                    &mut event_loop,
-                    &mut alive,
-                );
-            }
-
-            debug.draw_started();
-            game.draw(view, &mut window.frame(), &timer);
-            debug.draw_finished();
-
-            if debug.is_enabled() {
-                debug.debug_started();
-                game.debug(input, view, window, &mut debug);
-                debug.debug_finished();
-            }
-
-            window.swap_buffers();
-            debug.frame_finished();
-        }
-
-        Ok(())
-    }
-}
->>>>>>> 56ff3b4e
+pub use timer::Timer;