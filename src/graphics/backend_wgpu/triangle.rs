use std::mem;

use crate::graphics::Transformation;

pub struct Pipeline {
    pipeline: wgpu::RenderPipeline,
    transform: wgpu::Buffer,
    constants: wgpu::BindGroup,
    vertices: wgpu::Buffer,
    indices: wgpu::Buffer,
    buffer_size: u32,
}

impl Pipeline {
    const INITIAL_BUFFER_SIZE: u32 = 100_000;

    pub fn new(device: &mut wgpu::Device) -> Pipeline {
        let transform_layout =
            device.create_bind_group_layout(&wgpu::BindGroupLayoutDescriptor {
                bindings: &[wgpu::BindGroupLayoutBinding {
                    binding: 0,
                    visibility: wgpu::ShaderStage::VERTEX,
                    ty: wgpu::BindingType::UniformBuffer { dynamic: false },
                }],
            });

        let matrix: [f32; 16] = Transformation::identity().into();

        let transform_buffer = device
            .create_buffer_mapped(
                16,
                wgpu::BufferUsage::UNIFORM | wgpu::BufferUsage::COPY_DST,
            )
            .fill_from_slice(&matrix[..]);

        let constant_bind_group =
            device.create_bind_group(&wgpu::BindGroupDescriptor {
                layout: &transform_layout,
                bindings: &[wgpu::Binding {
                    binding: 0,
                    resource: wgpu::BindingResource::Buffer {
                        buffer: &transform_buffer,
                        range: 0..64,
                    },
                }],
            });

        let layout =
            device.create_pipeline_layout(&wgpu::PipelineLayoutDescriptor {
                bind_group_layouts: &[&transform_layout],
            });

        let vs = include_bytes!("shader/triangle.vert.spv");
        let vs_module = device.create_shader_module(
            &wgpu::read_spirv(std::io::Cursor::new(&vs[..]))
                .expect("Read triangle vertex shader as SPIR-V"),
        );

        let fs = include_bytes!("shader/triangle.frag.spv");
        let fs_module = device.create_shader_module(
            &wgpu::read_spirv(std::io::Cursor::new(&fs[..]))
                .expect("Read triangle fragment shader as SPIR-V"),
        );

        let pipeline =
            device.create_render_pipeline(&wgpu::RenderPipelineDescriptor {
                layout: &layout,
                vertex_stage: wgpu::ProgrammableStageDescriptor {
                    module: &vs_module,
                    entry_point: "main",
                },
                fragment_stage: Some(wgpu::ProgrammableStageDescriptor {
                    module: &fs_module,
                    entry_point: "main",
                }),
                rasterization_state: Some(wgpu::RasterizationStateDescriptor {
                    front_face: wgpu::FrontFace::Ccw,
                    cull_mode: wgpu::CullMode::None,
                    depth_bias: 0,
                    depth_bias_slope_scale: 0.0,
                    depth_bias_clamp: 0.0,
                }),
                primitive_topology: wgpu::PrimitiveTopology::TriangleList,
                color_states: &[wgpu::ColorStateDescriptor {
                    format: wgpu::TextureFormat::Bgra8UnormSrgb,
                    color_blend: wgpu::BlendDescriptor {
                        src_factor: wgpu::BlendFactor::SrcAlpha,
                        dst_factor: wgpu::BlendFactor::OneMinusSrcAlpha,
                        operation: wgpu::BlendOperation::Add,
                    },
                    alpha_blend: wgpu::BlendDescriptor {
                        src_factor: wgpu::BlendFactor::One,
                        dst_factor: wgpu::BlendFactor::OneMinusSrcAlpha,
                        operation: wgpu::BlendOperation::Add,
                    },
                    write_mask: wgpu::ColorWrite::ALL,
                }],
                depth_stencil_state: None,
                index_format: wgpu::IndexFormat::Uint32,
                vertex_buffers: &[wgpu::VertexBufferDescriptor {
                    stride: mem::size_of::<Vertex>() as u64,
                    step_mode: wgpu::InputStepMode::Vertex,
                    attributes: &[
                        wgpu::VertexAttributeDescriptor {
                            shader_location: 0,
                            format: wgpu::VertexFormat::Float2,
                            offset: 0,
                        },
                        wgpu::VertexAttributeDescriptor {
                            shader_location: 1,
                            format: wgpu::VertexFormat::Float4,
                            offset: 4 * 2,
                        },
                    ],
                }],
                sample_count: 1,
                sample_mask: !0,
                alpha_to_coverage_enabled: false,
            });

        let vertices = device.create_buffer(&wgpu::BufferDescriptor {
            size: mem::size_of::<Vertex>() as u64
                * Self::INITIAL_BUFFER_SIZE as u64,
            usage: wgpu::BufferUsage::VERTEX | wgpu::BufferUsage::COPY_DST,
        });

        let indices = device.create_buffer(&wgpu::BufferDescriptor {
<<<<<<< HEAD
            size: Self::INITIAL_BUFFER_SIZE as u64 * 2,
            usage: wgpu::BufferUsage::INDEX | wgpu::BufferUsage::COPY_DST,
=======
            size: mem::size_of::<u32>() as u64
                * Self::INITIAL_BUFFER_SIZE as u64,
            usage: wgpu::BufferUsage::INDEX | wgpu::BufferUsage::TRANSFER_DST,
>>>>>>> e1bb4299
        });

        Pipeline {
            pipeline,
            transform: transform_buffer,
            constants: constant_bind_group,
            vertices,
            indices,
            buffer_size: Self::INITIAL_BUFFER_SIZE,
        }
    }

    pub fn draw(
        &mut self,
        device: &mut wgpu::Device,
        encoder: &mut wgpu::CommandEncoder,
        vertices: &[Vertex],
        indices: &[u32],
        transformation: &Transformation,
        target: &wgpu::TextureView,
    ) {
        if vertices.is_empty() || indices.is_empty() {
            return;
        }

        let matrix: [f32; 16] = transformation.clone().into();

        let transform_buffer = device
            .create_buffer_mapped(16, wgpu::BufferUsage::COPY_SRC)
            .fill_from_slice(&matrix[..]);

        encoder.copy_buffer_to_buffer(
            &transform_buffer,
            0,
            &self.transform,
            0,
            16 * 4,
        );

        if self.buffer_size < vertices.len() as u32
            || self.buffer_size < indices.len() as u32
        {
            let new_size = vertices.len().max(indices.len()) as u32;

            self.vertices = device.create_buffer(&wgpu::BufferDescriptor {
                size: mem::size_of::<Vertex>() as u64 * new_size as u64,
                usage: wgpu::BufferUsage::VERTEX | wgpu::BufferUsage::COPY_DST,
            });

            self.indices = device.create_buffer(&wgpu::BufferDescriptor {
<<<<<<< HEAD
                size: new_size as u64 * 2,
                usage: wgpu::BufferUsage::INDEX | wgpu::BufferUsage::COPY_DST,
=======
                size: mem::size_of::<u32>() as u64 * new_size as u64,
                usage: wgpu::BufferUsage::INDEX
                    | wgpu::BufferUsage::TRANSFER_DST,
>>>>>>> e1bb4299
            });

            self.buffer_size = new_size;
        }

        let vertex_buffer = device
            .create_buffer_mapped(vertices.len(), wgpu::BufferUsage::COPY_SRC)
            .fill_from_slice(vertices);

        let index_buffer = device
            .create_buffer_mapped(indices.len(), wgpu::BufferUsage::COPY_SRC)
            .fill_from_slice(indices);

        encoder.copy_buffer_to_buffer(
            &vertex_buffer,
            0,
            &self.vertices,
            0,
            (mem::size_of::<Vertex>() * vertices.len()) as u64,
        );

        encoder.copy_buffer_to_buffer(
            &index_buffer,
            0,
            &self.indices,
            0,
            (mem::size_of::<u32>() * indices.len()) as u64,
        );

        {
            let mut render_pass =
                encoder.begin_render_pass(&wgpu::RenderPassDescriptor {
                    color_attachments: &[
                        wgpu::RenderPassColorAttachmentDescriptor {
                            attachment: target,
                            resolve_target: None,
                            load_op: wgpu::LoadOp::Load,
                            store_op: wgpu::StoreOp::Store,
                            clear_color: wgpu::Color {
                                r: 0.0,
                                g: 0.0,
                                b: 0.0,
                                a: 0.0,
                            },
                        },
                    ],
                    depth_stencil_attachment: None,
                });

            render_pass.set_pipeline(&self.pipeline);
            render_pass.set_bind_group(0, &self.constants, &[]);
            render_pass.set_index_buffer(&self.indices, 0);
            render_pass.set_vertex_buffers(0, &[(&self.vertices, 0)]);

            render_pass.draw_indexed(0..indices.len() as u32, 0, 0..1);
        }
    }
}

#[derive(Debug, Clone, Copy)]
pub struct Vertex {
    _position: [f32; 2],
    _color: [f32; 4],
}

impl Vertex {
    pub fn new(position: [f32; 2], color: [f32; 4]) -> Vertex {
        Vertex {
            _position: position,
            _color: color,
        }
    }
}<|MERGE_RESOLUTION|>--- conflicted
+++ resolved
@@ -125,14 +125,9 @@
         });
 
         let indices = device.create_buffer(&wgpu::BufferDescriptor {
-<<<<<<< HEAD
-            size: Self::INITIAL_BUFFER_SIZE as u64 * 2,
-            usage: wgpu::BufferUsage::INDEX | wgpu::BufferUsage::COPY_DST,
-=======
             size: mem::size_of::<u32>() as u64
                 * Self::INITIAL_BUFFER_SIZE as u64,
-            usage: wgpu::BufferUsage::INDEX | wgpu::BufferUsage::TRANSFER_DST,
->>>>>>> e1bb4299
+            usage: wgpu::BufferUsage::INDEX | wgpu::BufferUsage::COPY_DST,
         });
 
         Pipeline {
@@ -183,14 +178,8 @@
             });
 
             self.indices = device.create_buffer(&wgpu::BufferDescriptor {
-<<<<<<< HEAD
-                size: new_size as u64 * 2,
+                size: mem::size_of::<u32>() as u64 * new_size as u64,
                 usage: wgpu::BufferUsage::INDEX | wgpu::BufferUsage::COPY_DST,
-=======
-                size: mem::size_of::<u32>() as u64 * new_size as u64,
-                usage: wgpu::BufferUsage::INDEX
-                    | wgpu::BufferUsage::TRANSFER_DST,
->>>>>>> e1bb4299
             });
 
             self.buffer_size = new_size;
