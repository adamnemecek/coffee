//! Build a responsive graphical user interface for your game.
//!
//! # Basic concepts
//! The user interface runtime in Coffee is heavily inspired by [Elm] and
//! [The Elm Architecture].
//!
//! Basically, user interfaces in Coffee are split into four different concepts:
//!
//!   * __state__ — data owned by the implementor of [`UserInterface`]
//!   * __messages__ — user interactions or meaningful events that you care
//!   about
//!   * __update logic__ — a way to react to __messages__ and update your
//!   __state__
//!   * __layout logic__ — a way to transform your __state__ into [widgets] that
//!   may produce __messages__ on user interaction
//!
//! # Getting started
//! Once you have implemented the [`Game`] trait, you can easily add a user
//! interface to your game by implementing the [`UserInterface`] trait.
//!
//! Let's take a look at a simple example with basic user interaction: an
//! interactive counter that can be incremented and decremented using two
//! different buttons.
//!
//! ```
//! use coffee::graphics::{Color, Window};
//! use coffee::ui::{button, Button, Column, Element, Renderer, Text, UserInterface};
//! # use coffee::graphics::{Frame, WindowSettings};
//! # use coffee::input::KeyboardAndMouse;
//! # use coffee::load::{loading_screen::ProgressBar, Task};
//! # use coffee::{Game, Result, Timer};
//!
//! // The state of our user interface
//! struct Counter {
//!     // The counter value
//!     value: i32,
//!
//!     // Local state of the two counter buttons
//!     // This is internal widget state that may change outside our update
//!     // logic
//!     increment_button: button::State,
//!     decrement_button: button::State,
//! }
//!
//! # impl Game for Counter {
//! #     type Input = KeyboardAndMouse;
//! #     type LoadingScreen = ProgressBar;
//! #
//! #     fn load(_window: &Window) -> Task<Counter> {
//! #         Task::succeed(|| Counter {
//! #             value: 0,
//! #             increment_button: button::State::new(),
//! #             decrement_button: button::State::new(),
//! #         })
//! #     }
//! #
//! #     fn draw(&mut self, frame: &mut Frame, _timer: &Timer) {
//! #         frame.clear(Color::BLACK);
//! #     }
//! # }
//! #
//! // The messages, user interactions that we are interested on
//! #[derive(Debug, Clone, Copy)]
//! pub enum Message {
//!     IncrementPressed,
//!     DecrementPressed,
//! }
//!
//! impl UserInterface for Counter {
//!     // We use the message enum we just defined
//!     type Message = Message;
//!
//!     // We can use the the built-in `Renderer`
//!     type Renderer = Renderer;
//!
//!     // The update logic, called when a message is produced
//!     fn react(&mut self, message: Message, _window: &mut Window) {
//!         // We update the counter value after an interaction here
//!         match message {
//!             Message::IncrementPressed => {
//!                 self.value += 1;
//!             }
//!             Message::DecrementPressed => {
//!                 self.value -= 1;
//!             }
//!         }
//!     }
//!
//!     // The layout logic, describing the different components of the user interface
//!     fn layout(&mut self, window: &Window) -> Element<Message> {
//!         // We use a column so the elements inside are laid out vertically
//!         Column::new()
//!             .push(
//!                 // The increment button. We tell it to produce an
//!                 // `IncrementPressed` message when pressed
//!                 Button::new(&mut self.increment_button, "+")
//!                     .on_press(Message::IncrementPressed),
//!             )
//!             .push(
//!                 // We show the value of the counter here
//!                 Text::new(&self.value.to_string()).size(50),
//!             )
//!             .push(
//!                 // The decrement button. We tell it to produce a
//!                 // `DecrementPressed` message when pressed
//!                 Button::new(&mut self.decrement_button, "-")
//!                     .on_press(Message::DecrementPressed),
//!             )
//!             .into() // We need to return a generic `Element`
//!     }
//! }
//! ```
//!
//! _The [`Game`] implementation is mostly irrelevant and was omitted in order to
//! keep the example short. You can find the full source code of this example
//! (and other examples too!) in the [`examples` directory on GitHub]._
//!
//! Notice how [`UserInterface::react`] focuses on processing messages and
//! updating state. On the other hand, [`UserInterface::layout`] only focuses on
//! building the user interface from the current state. This separation of
//! concerns will help you build composable user interfaces that are easy to
//! debug and test!
//!
//! # Customization
//! Coffee provides some [widgets] and a [`Renderer`] out-of-the-box. However,
//! you can build your own! Check out the [`core`] module to learn more!
//!
//! [Elm]: https://elm-lang.org
//! [The Elm Architecture]: https://guide.elm-lang.org/architecture/
//! [`UserInterface`]: trait.UserInterface.html
//! [`UserInterface::react`]: trait.UserInterface.html#tymethod.react
//! [`UserInterface::layout`]: trait.UserInterface.html#tymethod.layout
//! [`UserInterface::Message`]: trait.UserInterface.html#associatedtype.Message
//! [widgets]: widget/index.html
//! [`Button`]: widget/button/struct.Button.html
//! [`Game`]: ../trait.Game.html
//! [`examples` directory on GitHub]: https://github.com/hecrj/coffee/tree/master/examples
//! [`Renderer`]: struct.Renderer.html
//! [`core`]: core/index.html
pub mod core;
mod renderer;
pub mod widget;

#[doc(no_inline)]
pub use self::core::{Align, Justify};
pub use renderer::{Configuration, Renderer};
pub use widget::{
<<<<<<< HEAD
    button, slider, Button, Checkbox, Panel, Radio, Slider, Text,
=======
    button, slider, Button, Checkbox, Radio, Slider, Text, progress_bar, ProgressBar,
    image, Image,
>>>>>>> 413645de
};

/// A [`Column`] using the built-in [`Renderer`].
///
/// [`Column`]: widget/struct.Column.html
/// [`Renderer`]: struct.Renderer.html
pub type Column<'a, Message> = widget::Column<'a, Message, Renderer>;

/// A [`Row`] using the built-in [`Renderer`].
///
/// [`Row`]: widget/struct.Row.html
/// [`Renderer`]: struct.Renderer.html
pub type Row<'a, Message> = widget::Row<'a, Message, Renderer>;

/// An [`Element`] using the built-in [`Renderer`].
///
/// [`Element`]: core/struct.Element.html
/// [`Renderer`]: struct.Renderer.html
pub type Element<'a, Message> = self::core::Element<'a, Message, Renderer>;

use crate::game;
use crate::graphics::{window, Point, Window, WindowSettings};
use crate::input::{self, gamepad, mouse, Input as _};
use crate::load::{Join, LoadingScreen};
use crate::ui::core::{Event, Interface, MouseCursor, Renderer as _};
use crate::{Debug, Game, Result, Timer};

/// The user interface of your game.
///
/// Implementors of this trait must also implement [`Game`] and should hold all
/// the state of the user interface.
///
/// Be sure to read the introduction of the [`ui` module] first! It will help
/// you understand the purpose of this trait.
///
/// [`Game`]: ../trait.Game.html
/// [`ui` module]: index.html
pub trait UserInterface: Game {
    /// The type of messages handled by the user interface.
    ///
    /// Messages are produced by user interactions. The runtime feeds these
    /// messages to the [`react`] method, which updates the state of the game
    /// depending on the user interaction.
    ///
    /// The [`Message`] type should normally be an enumeration of different
    /// user interactions. For example:
    ///
    /// ```
    /// enum Message {
    ///     ButtonPressed,
    ///     CheckboxToggled(bool),
    ///     SliderChanged(f32),
    ///     // ...
    /// }
    /// ```
    ///
    /// [`react`]: #tymethod.react
    /// [`Message`]: #associatedtype.Message
    type Message;

    /// The renderer used to draw the user interface.
    ///
    /// If you just want to use the built-in widgets in Coffee, you should
    /// use the built-in [`Renderer`] type here.
    ///
    /// If you want to write your own renderer, you will need to implement the
    /// [`core::Renderer`] trait.
    ///
    /// [`Renderer`]: struct.Renderer.html
    /// [`core::Renderer`]: core/trait.Renderer.html
    type Renderer: self::core::Renderer;

    /// Reacts to a [`Message`], updating game state as needed.
    ///
    /// This method is analogous to [`Game::interact`], but it processes a
    /// [`Message`] instead of [`Game::Input`].
    ///
    /// The logic of your user interface should live here.
    ///
    /// [`Game::interact`]: ../trait.Game.html#method.interact
    /// [`Game::Input`]: ../trait.Game.html#associatedtype.Input
    /// [`Message`]: #associatedtype.Message
    fn react(&mut self, message: Self::Message, window: &mut Window);

    /// Produces the layout of the user interface.
    ///
    /// It returns an [`Element`] containing the different widgets that comprise
    /// the user interface.
    ///
    /// This method is called on every frame. The produced layout is rendered
    /// and used by the runtime to allow user interaction.
    ///
    /// [`Element`]: core/struct.Element.html
    fn layout(
        &mut self,
        window: &Window,
    ) -> self::core::Element<'_, Self::Message, Self::Renderer>;

    /// Builds the renderer configuration for the user interface.
    ///
    /// By default, it returns `Default::default()`.
    fn configuration() -> <Self::Renderer as core::Renderer>::Configuration {
        Default::default()
    }

    /// Runs the [`Game`] with a user interface.
    ///
    /// Call this method instead of [`Game::run`] once you have implemented the
    /// [`UserInterface`].
    ///
    /// [`Game`]: ../trait.Game.html
    /// [`UserInterface`]: trait.UserInterface.html
    /// [`Game::run`]: ../trait.Game.html#method.run
    fn run(window_settings: WindowSettings) -> Result<()>
    where
        Self: 'static + Sized,
    {
        // Set up window
        let event_loop = &mut window::EventLoop::new();
        let window = &mut Window::new(window_settings, &event_loop)?;
        let mut debug = Debug::new(window.gpu());

        // Load game
        debug.loading_started();
        let mut loading_screen = Self::LoadingScreen::new(window.gpu())?;
        let load = (
            Self::load(window),
            Self::Renderer::load(Self::configuration()),
        )
            .join();
        let (game, renderer) = &mut loading_screen.run(load, window)?;
        let input = &mut Input::new();
        let mut gamepads = gamepad::Tracker::new();
        debug.loading_finished();

        // Game loop
        let mut timer = Timer::new(Self::TICKS_PER_SECOND);
        let mut alive = true;
        let messages = &mut Vec::new();
        let mut mouse_cursor = MouseCursor::OutOfBounds;
        let mut ui_cache =
            Interface::compute(game.layout(window), &renderer).cache();

        while alive && !game.is_finished() {
            debug.frame_started();
            timer.update();

            while timer.tick() {
                interact(
                    game,
                    input,
                    &mut debug,
                    window,
                    event_loop,
                    gamepads.as_mut(),
                    &mut alive,
                );

                debug.update_started();
                game.update(window);
                debug.update_finished();
            }

            if !timer.has_ticked() {
                interact(
                    game,
                    input,
                    &mut debug,
                    window,
                    event_loop,
                    gamepads.as_mut(),
                    &mut alive,
                );
            }

            debug.draw_started();
            game.draw(&mut window.frame(), &timer);
            debug.draw_finished();

            debug.ui_started();
            let mut interface = Interface::compute_with_cache(
                game.layout(window),
                &renderer,
                ui_cache,
            );

            let cursor_position = input.cursor_position;
            input.ui_events.drain(..).for_each(|event| {
                interface.on_event(event, cursor_position, messages)
            });

            let new_cursor = interface.draw(
                renderer,
                &mut window.frame(),
                input.cursor_position,
            );

            ui_cache = interface.cache();

            if new_cursor != mouse_cursor {
                if new_cursor == MouseCursor::OutOfBounds {
                    input.update(input::Event::Mouse(
                        mouse::Event::CursorReturned,
                    ));
                } else if mouse_cursor == MouseCursor::OutOfBounds {
                    input
                        .update(input::Event::Mouse(mouse::Event::CursorTaken));
                }

                window.update_cursor(new_cursor.into());
                mouse_cursor = new_cursor;
            }

            for message in messages.drain(..) {
                game.react(message, window);
            }
            debug.ui_finished();

            if debug.is_enabled() {
                debug.debug_started();
                game.debug(
                    &mut input.game_input,
                    &mut window.frame(),
                    &mut debug,
                );
                debug.debug_finished();
            }

            window.swap_buffers();
            debug.frame_finished();
        }

        Ok(())
    }
}

struct Input<I: input::Input> {
    game_input: I,
    cursor_position: Point,
    ui_events: Vec<Event>,
}

impl<I: input::Input> input::Input for Input<I> {
    fn new() -> Input<I> {
        Input {
            game_input: I::new(),
            cursor_position: Point::new(0.0, 0.0),
            ui_events: Vec::new(),
        }
    }

    fn update(&mut self, event: input::Event) {
        self.game_input.update(event);

        match event {
            input::Event::Mouse(mouse::Event::CursorMoved { x, y }) => {
                self.cursor_position = Point::new(x, y);
            }
            _ => {}
        };

        if let Some(ui_event) = Event::from_input(event) {
            self.ui_events.push(ui_event);
        }
    }

    fn clear(&mut self) {
        self.game_input.clear();
    }
}

fn interact<G: Game>(
    game: &mut G,
    input: &mut Input<G::Input>,
    debug: &mut Debug,
    window: &mut Window,
    event_loop: &mut window::EventLoop,
    gamepads: Option<&mut gamepad::Tracker>,
    alive: &mut bool,
) {
    debug.interact_started();

    event_loop.poll(|event| {
        game::process_window_event(game, input, debug, window, alive, event)
    });

    game::process_gamepad_events(gamepads, input);

    game.interact(&mut input.game_input, window);
    input.clear();

    debug.interact_finished();
}<|MERGE_RESOLUTION|>--- conflicted
+++ resolved
@@ -145,12 +145,8 @@
 pub use self::core::{Align, Justify};
 pub use renderer::{Configuration, Renderer};
 pub use widget::{
-<<<<<<< HEAD
-    button, slider, Button, Checkbox, Panel, Radio, Slider, Text,
-=======
-    button, slider, Button, Checkbox, Radio, Slider, Text, progress_bar, ProgressBar,
-    image, Image,
->>>>>>> 413645de
+    button, image, progress_bar, slider, Button, Checkbox, Image, Panel,
+    ProgressBar, Radio, Slider, Text,
 };
 
 /// A [`Column`] using the built-in [`Renderer`].
